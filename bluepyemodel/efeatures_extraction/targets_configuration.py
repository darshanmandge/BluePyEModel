"""TargetsConfiguration"""

"""
Copyright 2023, EPFL/Blue Brain Project

Licensed under the Apache License, Version 2.0 (the "License");
you may not use this file except in compliance with the License.
You may obtain a copy of the License at

    http://www.apache.org/licenses/LICENSE-2.0

Unless required by applicable law or agreed to in writing, software
distributed under the License is distributed on an "AS IS" BASIS,
WITHOUT WARRANTIES OR CONDITIONS OF ANY KIND, either express or implied.
See the License for the specific language governing permissions and
limitations under the License.
"""

import itertools
import logging

from bluepyefe.auto_targets import AutoTarget

from bluepyemodel.efeatures_extraction.target import Target
from bluepyemodel.efeatures_extraction.trace_file import TraceFile
from bluepyemodel.tools.utils import are_same_protocol
from bluepyemodel.tools.utils import format_protocol_name_to_list

logger = logging.getLogger(__name__)


class TargetsConfiguration:
    """The goal of this class is to configure the targets and files metadata that will be
    used during efeature extraction"""

    def __init__(
        self,
        files=None,
        targets=None,
        protocols_rheobase=None,
        available_traces=None,
        available_efeatures=None,
        auto_targets=None,
<<<<<<< HEAD
        additional_fitness_efeatures=None,
        additional_fitness_protocols=None,
=======
        protocols_mapping=None,
>>>>>>> 372548d4
    ):
        """Init

        Args:
            files (list of dict): File names with their metadata in the format:

                .. code-block::

                    [file1_metadata, file2_metadata, ...]
                    file1_metadata = {
                        cell_name=XXX,
                        filename=XXX,
                        resource_id=XXX,
                        etype=XXX,
                        species=XXX,
                        brain_region=XXX,
                        ecodes={},
                        other_metadata={},
                    }
            targets (list): define the efeatures to extract as well as which
                protocols and current amplitude they should be extracted for. Of
                the form:

                .. code-block::

                    [{
                        "efeature_name": "AP_amplitude_1",
                        "efeature": "AP_amplitude",
                        "protocol": "IDRest",
                        "amplitude": 150.,
                        "tolerance": 10.,
                        "efel_settings": {
                            'stim_start': 200.,
                            'stim_end': 500.,
                            'Threshold': -10.
                        }
                    }]
            protocols_rheobase (list): names of the protocols that will be
                used to compute the rheobase of the cells. E.g: ['IDthresh'].
            available_traces (list of TraceFile)
            available_efeatures (llist of strings)
            auto_targets (list): if targets is not given, auto_targets
                define the efeatures to extract as well as which
                protocols and current amplitude they should be extracted for,
                given a list of possible protocols and amplitudes.
                min_recordings_per_amplitude, preferred_number_protocols and
                tolerance are optional.
                Of the form:

                .. code-block::

                    [{
                        "protocols": ["IDRest", "IV"],
                        "amplitudes": [150, 250],
                        "efeatures": ["AP_amplitude", "mean_frequency"],
                        "min_recordings_per_amplitude": 10,
                        "preferred_number_protocols": 1,
                        "tolerance": 10.,
                    }]
<<<<<<< HEAD
            additional_fitness_efeatures (list of dicts): efeatures to add to
                the output of the extraction, i.e. to the FitnessCalculatorConfiguration (FCC).
                These efeatures will not be extracted from the targets,
                but will be used during optimisation and / or validation.
                They should have the same format as the efeatures of the FCC, e.g.

                .. code-block::

                    [
                        {
                            "efel_feature_name": "Spikecount",
                            "protocol_name": "IDrest_130",
                            "recording_name": "soma.v",
                            "mean": 6.026,
                            "original_std": 4.016,
                            "efeature_name": "Spikecount",
                            "efel_settings": {
                                "strict_stiminterval": true,
                                "Threshold": -30.0,
                                "interp_step": 0.025,
                                "stim_start": 700.0,
                                "stim_end": 2700.0
                            }
                        }
                    ]
            additional_fitness_protocols (list of dicts): protocols to add to
                the output of the extraction, i.e. to the FitnessCalculatorConfiguration (FCC).
                These protocols will not be used during extraction,
                but will be used during optimisation and / or validation.
                They should have the same format as the protocols of the FCC, e.g.

                .. code-block::

                    [
                        {
                            "name": "IDrest_130",
                            "stimuli": [
                                {
                                "delay": 663.3473451327434,
                                "amp": 0.3491827776582547,
                                "thresh_perc": 130.56103157894464,
                                "duration": 2053.050884955752,
                                "totduration": 3000.0,
                                "holding_current": -0.13307330411636328
                                }
                            ],
                            "recordings_from_config": [
                                {
                                "type": "CompRecording",
                                "name": "IDrest_130.soma.v",
                                "location": "soma",
                                "variable": "v"
                                }
                            ],
                            "validation": false,
                            "protocol_type": "ThresholdBasedProtocol",
                            "stochasticity": false
                        }
                    ]
=======
            protocols_mapping (dict, optional): maps original protocol
                identifiers to renamed versions for standardization.
                Defaults to None if not provided.

                Example:

                .. code-block::

                    {
                        "IDRest_150": 'Step_150_hyp',
                        "IDRest_200": 'Step_200_hyp',
                        "IDRest_250": 'Step_250_hyp',
                        "IV_-120": 'IV_-120_hyp',
                    }
>>>>>>> 372548d4
        """

        self.available_traces = available_traces
        self.available_efeatures = available_efeatures

        self.files = []
        if files is not None:
            for f in files:
                tmp_trace = TraceFile(**f)
                if not self.is_trace_available(tmp_trace):
                    raise ValueError(f"File named {tmp_trace.cell_name} is not present on Nexus")
                self.files.append(tmp_trace)

        self.targets = []
        self.auto_targets = None
        if targets is not None:
            for t in targets:
                tmp_target = Target(**t)
                if not self.is_target_available(tmp_target):
                    raise ValueError(f"Efeature name {tmp_target.efeature} does not exist")
                self.targets.append(tmp_target)
        if auto_targets is not None:
            self.auto_targets = auto_targets

        if protocols_rheobase is None:
            self.protocols_rheobase = []
        elif isinstance(protocols_rheobase, str):
            self.protocols_rheobase = [protocols_rheobase]
        else:
            self.protocols_rheobase = protocols_rheobase

<<<<<<< HEAD
        self.additional_fitness_efeatures = additional_fitness_efeatures
        self.additional_fitness_protocols = additional_fitness_protocols
=======
        self.protocols_mapping = protocols_mapping
>>>>>>> 372548d4

    def is_trace_available(self, trace):
        if self.available_traces:
            available = next((a for a in self.available_traces if a == trace), False)
            return bool(available)
        return True

    def is_target_available(self, target):
        if self.available_efeatures and target.efeature not in self.available_efeatures:
            return False
        return True

    @property
    def files_metadata_BPE(self):
        """In BPE2 input format"""

        if self.files:
            files = self.files
        else:
            logger.info("No files given. Will use all available traces instead.")
            files = self.available_traces
        files_metadata = {}

        if self.targets:
            used_protocols = set([t.protocol for t in self.targets] + self.protocols_rheobase)
        elif self.auto_targets:
            used_protocols = set(
                [p for t in self.auto_targets for p in t["protocols"]] + self.protocols_rheobase
            )
        else:
            raise TypeError("either targets or autotargets should be set.")

        for f in files:
            for protocol in f.ecodes:
                if protocol in used_protocols:
                    if f.cell_name not in files_metadata:
                        files_metadata[f.cell_name] = {}
                    if protocol not in files_metadata[f.cell_name]:
                        files_metadata[f.cell_name][protocol] = []

                    ecodes_metadata = {
                        **f.ecodes.get(protocol, {}),
                        **f.other_metadata,
                        "filepath": f.filepath,
                    }

                    if "protocol_name" not in ecodes_metadata:
                        ecodes_metadata["protocol_name"] = protocol

                    files_metadata[f.cell_name][protocol].append(ecodes_metadata)

        for cell_name, protocols in files_metadata.items():
            if self.protocols_rheobase:
                for protocol in self.protocols_rheobase:
                    if protocol in protocols:
                        break
                else:
                    raise ValueError(
                        f"{protocol} is part of the protocols_rheobase but it has"
                        f" no associated ephys data for cell {cell_name}"
                    )
        return files_metadata

    @property
    def targets_BPE(self):
        """In BPE2 input format"""
        if not self.targets:
            return None
        return [t.as_dict() for t in self.targets]

    @property
    def auto_targets_BPE(self):
        """In BPE2 input format"""
        if not self.auto_targets:
            return None
        return [AutoTarget(**at) for at in self.auto_targets]

    @property
    def protocols_rheobase_BPE(self):
        """Returns None if empty"""
        if not self.protocols_rheobase:
            return None
        return self.protocols_rheobase

    @property
    def is_configuration_valid(self):
        """Checks that the configuration has targets, traces and that the targets can
        be found in the traces. This check can only be performed if the ecodes present
        in each files are known."""

        if not self.auto_targets:
            if not self.targets or not self.files:
                return False

        if self.targets and self.auto_targets:
            return False

        ecodes = set(
            itertools.chain(*[file.ecodes for file in self.files if file.ecodes is not None])
        )

        for target in self.targets:
            if ecodes and target.protocol not in ecodes:
                return False

        if self.auto_targets:
            for at in self.auto_targets:
                if not (
                    "protocols" in at.keys()
                    and "amplitudes" in at.keys()
                    and "efeatures" in at.keys()
                ):
                    return False

        return True

    def check_presence_RMP_Rin_efeatures(self, name_rmp_protocol, name_Rin_protocol):
        """Check that the protocols supposed to be used for RMP and Rin are present in the target
        and that they have the correct efeatures. If some features are missing, add them."""

        if self.targets:
            efeatures_rmp = [
                t.efeature
                for t in self.targets
                if are_same_protocol([t.protocol, t.amplitude], name_rmp_protocol)
            ]
            efeatures_rin = [
                t.efeature
                for t in self.targets
                if are_same_protocol([t.protocol, t.amplitude], name_Rin_protocol)
            ]
        elif self.auto_targets:
            efeatures_rmp = [
                efeat
                for t in self.auto_targets
                for efeat in t["efeatures"]
                if format_protocol_name_to_list(name_rmp_protocol)[0] in t["protocols"]
            ]
            efeatures_rin = [
                efeat
                for t in self.auto_targets
                for efeat in t["efeatures"]
                if format_protocol_name_to_list(name_Rin_protocol)[0] in t["protocols"]
            ]
        else:
            raise TypeError("either targets or autotargets should be set.")

        error_message = (
            "Target for feature {} is missing for protocol {}. Please add "
            "it if you wish to do a threshold-based optimisation."
        )

        if "voltage_base" not in efeatures_rmp:
            raise ValueError(error_message.format("voltage_base", name_rmp_protocol))
        if "voltage_base" not in efeatures_rin:
            raise ValueError(error_message.format("voltage_base", name_Rin_protocol))
        if "ohmic_input_resistance_vb_ssse" not in efeatures_rin:
            raise ValueError(
                error_message.format("ohmic_input_resistance_vb_ssse", name_Rin_protocol)
            )

    def get_related_nexus_ids(self):
        uses = []
        for f in self.files:
            if f.id:
                f_dict = {"id": f.id, "type": "Trace"}
                if f_dict not in uses:
                    uses.append(f_dict)

        return {"uses": uses}

    def as_dict(self):
        return {
            "files": [f.as_dict() for f in self.files],
            "targets": [t.as_dict() for t in self.targets],
            "protocols_rheobase": self.protocols_rheobase,
            "auto_targets": self.auto_targets,
<<<<<<< HEAD
            "additional_fitness_efeatures": self.additional_fitness_efeatures,
            "additional_fitness_protocols": self.additional_fitness_protocols,
=======
            "protocols_mapping": self.protocols_mapping,
>>>>>>> 372548d4
        }<|MERGE_RESOLUTION|>--- conflicted
+++ resolved
@@ -41,12 +41,9 @@
         available_traces=None,
         available_efeatures=None,
         auto_targets=None,
-<<<<<<< HEAD
         additional_fitness_efeatures=None,
         additional_fitness_protocols=None,
-=======
         protocols_mapping=None,
->>>>>>> 372548d4
     ):
         """Init
 
@@ -106,7 +103,6 @@
                         "preferred_number_protocols": 1,
                         "tolerance": 10.,
                     }]
-<<<<<<< HEAD
             additional_fitness_efeatures (list of dicts): efeatures to add to
                 the output of the extraction, i.e. to the FitnessCalculatorConfiguration (FCC).
                 These efeatures will not be extracted from the targets,
@@ -166,8 +162,7 @@
                             "stochasticity": false
                         }
                     ]
-=======
-            protocols_mapping (dict, optional): maps original protocol
+             protocols_mapping (dict, optional): maps original protocol
                 identifiers to renamed versions for standardization.
                 Defaults to None if not provided.
 
@@ -181,7 +176,6 @@
                         "IDRest_250": 'Step_250_hyp',
                         "IV_-120": 'IV_-120_hyp',
                     }
->>>>>>> 372548d4
         """
 
         self.available_traces = available_traces
@@ -213,12 +207,10 @@
         else:
             self.protocols_rheobase = protocols_rheobase
 
-<<<<<<< HEAD
         self.additional_fitness_efeatures = additional_fitness_efeatures
         self.additional_fitness_protocols = additional_fitness_protocols
-=======
+
         self.protocols_mapping = protocols_mapping
->>>>>>> 372548d4
 
     def is_trace_available(self, trace):
         if self.available_traces:
@@ -396,10 +388,7 @@
             "targets": [t.as_dict() for t in self.targets],
             "protocols_rheobase": self.protocols_rheobase,
             "auto_targets": self.auto_targets,
-<<<<<<< HEAD
             "additional_fitness_efeatures": self.additional_fitness_efeatures,
             "additional_fitness_protocols": self.additional_fitness_protocols,
-=======
             "protocols_mapping": self.protocols_mapping,
->>>>>>> 372548d4
         }